--- conflicted
+++ resolved
@@ -425,13 +425,8 @@
 				if (method.isBridge()) {
 					return;
 				}
-<<<<<<< HEAD
-				if (EJB_ANNOTATION_TYPE != null && bridgedMethod.isAnnotationPresent(EJB_ANNOTATION_TYPE)) {
-					if (method.equals(ClassUtils.getMostSpecificMethod(method, clazz))) {
-=======
-				if (ejbAnnotationType != null && method.isAnnotationPresent(ejbAnnotationType)) {
+				if (EJB_ANNOTATION_TYPE != null && method.isAnnotationPresent(EJB_ANNOTATION_TYPE)) {
 					if (method.equals(BridgeMethodResolver.getMostSpecificMethod(method, clazz))) {
->>>>>>> 38555df3
 						if (Modifier.isStatic(method.getModifiers())) {
 							throw new IllegalStateException("@EJB annotation is not supported on static methods");
 						}
@@ -442,13 +437,8 @@
 						currElements.add(new EjbRefElement(method, method, pd));
 					}
 				}
-<<<<<<< HEAD
-				else if (JAKARTA_RESOURCE_TYPE != null && bridgedMethod.isAnnotationPresent(JAKARTA_RESOURCE_TYPE)) {
-					if (method.equals(ClassUtils.getMostSpecificMethod(method, clazz))) {
-=======
-				else if (jakartaResourceType != null && method.isAnnotationPresent(jakartaResourceType)) {
+				else if (JAKARTA_RESOURCE_TYPE != null && method.isAnnotationPresent(JAKARTA_RESOURCE_TYPE)) {
 					if (method.equals(BridgeMethodResolver.getMostSpecificMethod(method, clazz))) {
->>>>>>> 38555df3
 						if (Modifier.isStatic(method.getModifiers())) {
 							throw new IllegalStateException("@Resource annotation is not supported on static methods");
 						}
@@ -462,24 +452,6 @@
 						}
 					}
 				}
-<<<<<<< HEAD
-=======
-				else if (javaxResourceType != null && method.isAnnotationPresent(javaxResourceType)) {
-					if (method.equals(BridgeMethodResolver.getMostSpecificMethod(method, clazz))) {
-						if (Modifier.isStatic(method.getModifiers())) {
-							throw new IllegalStateException("@Resource annotation is not supported on static methods");
-						}
-						Class<?>[] paramTypes = method.getParameterTypes();
-						if (paramTypes.length != 1) {
-							throw new IllegalStateException("@Resource annotation requires a single-arg method: " + method);
-						}
-						if (!this.ignoredResourceTypes.contains(paramTypes[0].getName())) {
-							PropertyDescriptor pd = BeanUtils.findPropertyForMethod(method, clazz);
-							currElements.add(new LegacyResourceElement(method, method, pd));
-						}
-					}
-				}
->>>>>>> 38555df3
 			});
 
 			elements.addAll(0, currElements);
