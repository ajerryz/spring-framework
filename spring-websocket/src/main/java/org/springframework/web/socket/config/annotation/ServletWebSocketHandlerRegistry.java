/*
<<<<<<< HEAD
 * Copyright 2002-2024 the original author or authors.
=======
 * Copyright 2002-2025 the original author or authors.
>>>>>>> 7e9ac120
 *
 * Licensed under the Apache License, Version 2.0 (the "License");
 * you may not use this file except in compliance with the License.
 * You may obtain a copy of the License at
 *
 *      https://www.apache.org/licenses/LICENSE-2.0
 *
 * Unless required by applicable law or agreed to in writing, software
 * distributed under the License is distributed on an "AS IS" BASIS,
 * WITHOUT WARRANTIES OR CONDITIONS OF ANY KIND, either express or implied.
 * See the License for the specific language governing permissions and
 * limitations under the License.
 */

package org.springframework.web.socket.config.annotation;

import java.util.ArrayList;
import java.util.LinkedHashMap;
import java.util.List;
import java.util.Map;
import java.util.Objects;

import org.jspecify.annotations.Nullable;

import org.springframework.scheduling.TaskScheduler;
import org.springframework.util.MultiValueMap;
import org.springframework.util.PathMatcher;
import org.springframework.web.HttpRequestHandler;
import org.springframework.web.servlet.handler.AbstractHandlerMapping;
import org.springframework.web.servlet.handler.SimpleUrlHandlerMapping;
import org.springframework.web.socket.WebSocketHandler;
import org.springframework.web.socket.server.support.WebSocketHandlerMapping;
import org.springframework.web.util.UrlPathHelper;
import org.springframework.web.util.pattern.PathPatternParser;

/**
 * {@link WebSocketHandlerRegistry} with Spring MVC handler mappings for the
 * handshake requests.
 *
 * @author Rossen Stoyanchev
 * @since 4.0
 */
public class ServletWebSocketHandlerRegistry implements WebSocketHandlerRegistry {

	private final List<ServletWebSocketHandlerRegistration> registrations = new ArrayList<>(4);

	private int order = 1;

	private @Nullable UrlPathHelper urlPathHelper;


	public ServletWebSocketHandlerRegistry() {
	}


	@Override
	public WebSocketHandlerRegistration addHandler(WebSocketHandler handler, String... paths) {
		ServletWebSocketHandlerRegistration registration = new ServletWebSocketHandlerRegistration();
		registration.addHandler(handler, paths);
		this.registrations.add(registration);
		return registration;
	}

	/**
	 * Set the order for the resulting {@link SimpleUrlHandlerMapping} relative to
	 * other handler mappings configured in Spring MVC.
	 * <p>The default value is 1.
	 */
	public void setOrder(int order) {
		this.order = order;
	}

	public int getOrder() {
		return this.order;
	}

	/**
	 * Set the UrlPathHelper to configure on the {@code SimpleUrlHandlerMapping}
	 * used to map handshake requests.
<<<<<<< HEAD
	 * @deprecated use of {@link PathMatcher} and {@link UrlPathHelper} is deprecated
	 * for use at runtime in web modules in favor of parsed patterns with
	 * {@link PathPatternParser}.
	 */
	@Deprecated(since = "7.0", forRemoval = true)
=======
	 * @deprecated without a replacement since effectively the UrlPathHelper is
	 * no longer used with {@code PathPatternParser} used by the default in
	 * all extensions of {@code AbstractHandlerMapping}. To be removed in 7.0.
	 */
	@Deprecated(since = "6.2.4", forRemoval = true)
>>>>>>> 7e9ac120
	public void setUrlPathHelper(@Nullable UrlPathHelper urlPathHelper) {
		this.urlPathHelper = urlPathHelper;
	}

<<<<<<< HEAD
	@Deprecated(since = "7.0", forRemoval = true)
	public @Nullable UrlPathHelper getUrlPathHelper() {
=======
	/**
	 * Return the configured {@code UrlPathHelper}.
	 * @deprecated without a replacement; see notice on {@link #setUrlPathHelper}
	 */
	@Deprecated(since = "6.2.4", forRemoval = true)
	@Nullable
	public UrlPathHelper getUrlPathHelper() {
>>>>>>> 7e9ac120
		return this.urlPathHelper;
	}


	/**
	 * Whether there are any endpoint SockJS registrations without a TaskScheduler.
	 * This method should be invoked just before {@link #getHandlerMapping()} to
	 * allow for registrations to be made first.
	 */
	protected boolean requiresTaskScheduler() {
		return this.registrations.stream()
				.anyMatch(r -> r.getSockJsServiceRegistration() != null &&
						r.getSockJsServiceRegistration().getTaskScheduler() == null);
	}

	/**
	 * Provide the TaskScheduler to use for SockJS endpoints for which a task
	 * scheduler has not been explicitly registered. This method must be called
	 * prior to {@link #getHandlerMapping()}.
	 */
	protected void setTaskScheduler(TaskScheduler scheduler) {
		this.registrations.stream()
				.map(ServletWebSocketHandlerRegistration::getSockJsServiceRegistration)
				.filter(Objects::nonNull)
				.filter(r -> r.getTaskScheduler() == null)
				.forEach(registration -> registration.setTaskScheduler(scheduler));
	}

	@SuppressWarnings("removal")
	public AbstractHandlerMapping getHandlerMapping() {
		Map<String, Object> urlMap = new LinkedHashMap<>();
		for (ServletWebSocketHandlerRegistration registration : this.registrations) {
			MultiValueMap<HttpRequestHandler, String> mappings = registration.getMappings();
			mappings.forEach((httpHandler, patterns) -> {
				for (String pattern : patterns) {
					urlMap.put(pattern, httpHandler);
				}
			});
		}
		WebSocketHandlerMapping hm = new WebSocketHandlerMapping();
		hm.setUrlMap(urlMap);
		hm.setOrder(this.order);
		if (this.urlPathHelper != null) {
			hm.setUrlPathHelper(this.urlPathHelper);
		}
		return hm;
	}

}<|MERGE_RESOLUTION|>--- conflicted
+++ resolved
@@ -1,9 +1,5 @@
 /*
-<<<<<<< HEAD
- * Copyright 2002-2024 the original author or authors.
-=======
  * Copyright 2002-2025 the original author or authors.
->>>>>>> 7e9ac120
  *
  * Licensed under the Apache License, Version 2.0 (the "License");
  * you may not use this file except in compliance with the License.
@@ -30,14 +26,12 @@
 
 import org.springframework.scheduling.TaskScheduler;
 import org.springframework.util.MultiValueMap;
-import org.springframework.util.PathMatcher;
 import org.springframework.web.HttpRequestHandler;
 import org.springframework.web.servlet.handler.AbstractHandlerMapping;
 import org.springframework.web.servlet.handler.SimpleUrlHandlerMapping;
 import org.springframework.web.socket.WebSocketHandler;
 import org.springframework.web.socket.server.support.WebSocketHandlerMapping;
 import org.springframework.web.util.UrlPathHelper;
-import org.springframework.web.util.pattern.PathPatternParser;
 
 /**
  * {@link WebSocketHandlerRegistry} with Spring MVC handler mappings for the
@@ -83,35 +77,21 @@
 	/**
 	 * Set the UrlPathHelper to configure on the {@code SimpleUrlHandlerMapping}
 	 * used to map handshake requests.
-<<<<<<< HEAD
-	 * @deprecated use of {@link PathMatcher} and {@link UrlPathHelper} is deprecated
-	 * for use at runtime in web modules in favor of parsed patterns with
-	 * {@link PathPatternParser}.
-	 */
-	@Deprecated(since = "7.0", forRemoval = true)
-=======
 	 * @deprecated without a replacement since effectively the UrlPathHelper is
 	 * no longer used with {@code PathPatternParser} used by the default in
 	 * all extensions of {@code AbstractHandlerMapping}. To be removed in 7.0.
 	 */
 	@Deprecated(since = "6.2.4", forRemoval = true)
->>>>>>> 7e9ac120
 	public void setUrlPathHelper(@Nullable UrlPathHelper urlPathHelper) {
 		this.urlPathHelper = urlPathHelper;
 	}
 
-<<<<<<< HEAD
-	@Deprecated(since = "7.0", forRemoval = true)
-	public @Nullable UrlPathHelper getUrlPathHelper() {
-=======
 	/**
 	 * Return the configured {@code UrlPathHelper}.
 	 * @deprecated without a replacement; see notice on {@link #setUrlPathHelper}
 	 */
 	@Deprecated(since = "6.2.4", forRemoval = true)
-	@Nullable
-	public UrlPathHelper getUrlPathHelper() {
->>>>>>> 7e9ac120
+		public @Nullable UrlPathHelper getUrlPathHelper() {
 		return this.urlPathHelper;
 	}
 
